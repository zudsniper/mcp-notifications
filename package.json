--- conflicted
+++ resolved
@@ -3,11 +3,7 @@
   "bin": {
     "mcp-notifications": "./build/index.js"
   },
-<<<<<<< HEAD
-  "version": "2.2.2",
-=======
-  "version": "2.2.3",
->>>>>>> ffed5e6b
+  "version": "2.3.0",
   "description": "Lightweight Node.js server for sending webhook notifications. Supports Discord, Slack, Teams, Feishu, and custom webhooks. Ideal for AI-assisted developers working across multiple projects.",
   "main": "build/index.js",
   "authors": [
